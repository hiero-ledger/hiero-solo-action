--- conflicted
+++ resolved
@@ -10,27 +10,11 @@
 
 The GitHub action takes the following inputs:
 
-<<<<<<< HEAD
-- `installMirrorNode`: A boolean parameter that is `false` by default.
-  If set to `true`, the action will install a mirror node in addition to the main node.
-  The mirror node can be accessed at `localhost:8080`.
-- `installRelay`: A boolean parameter that is `false` by default.
-  If set to `true`, the action will install the JSON-RPC-Relay as part of the setup process. This allows you to easily add a relay to your Hedera network setup. The relay is 
-  installed using the `solo relay deploy` command.
-
-| Input          | Description                    | Required | Default   |
-|----------------|--------------------------------|----------|-----------|
-| `installRelay` | Install JSON-RPC-Relay         | false    | false     |
-| `hederaVersion`| Hedera network version to use  | false    | `v0.52.2` |   
-
-- `hederaVersion`: An optional parameter to specify the Hedera version used in the setup.
-  If not provided, the action defaults to the latest Mainnet version (v0.52.2).
-=======
 | Input          |  Required | Default |Description |
 |----------------|-----------|---------|-------------------------------|
 | `installMirrorNode` |  false    | `false`   | If set to `true`, the action will install a mirror node in addition to the main node. The mirror node can be accessed at `localhost:8080`. |
 | `installRelay` |  false    | `false`   | If set to `true`, the action will install the JSON-RPC-Relay as part of the setup process. |
->>>>>>> 44a5898e
+| `hederaVersion`|  false    | `v0.52.2` | Hedera network version to use |
 
 ## Outputs
 
