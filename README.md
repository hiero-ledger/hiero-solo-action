# hiero-solo-action

A GitHub Action for setting up a Hiero Solo network.
An overview of the usage and idea of the action can be found [here](https://dev.to/hendrikebbers/ci-for-hedera-based-projects-2nja).

The network that is created by the action contains one consensus node that can be accessed at `localhost:50211`.
The action creates an account on the network that contains 10,000,000 hbars.
All information about the account is stored as output to the github action.

A good example on how the action is used can be found at the [hiero-enterprise project action]([https://github.com/OpenElements/hedera-enterprise/blob/main/.github/workflows/maven.yml](https://github.com/OpenElements/hiero-enterprise-java/blob/main/.github/workflows/maven.yml)). Here the action is used to create a temporary network that is than used to execute tests against the network.

## Inputs

The GitHub action takes the following inputs:

| Input          |  Required | Default |Description |
|----------------|-----------|---------|-------------------------------|
| `installMirrorNode` |  false    | `false`   | If set to `true`, the action will install a mirror node in addition to the main node. The mirror node can be accessed at `localhost:8080`. |
| `installRelay` |  false    | `false`   | If set to `true`, the action will install the JSON-RPC-Relay as part of the setup process. |
<<<<<<< HEAD
| `hederaVersion`|  false    | `v0.52.2` | Hedera network version to use (This is the version of the Hiero consensus node) |
| `relayPort`|  false    | `7546` | Port for JSON-RPC-Relay |
| `mirrorNodePortRest`|  false    | `8080` | Port for Mirror Node REST API |
| `mirrorNodePortGrpc`|  false    | `5600` | Port for Mirror Node gRPC |
=======
| `hieroVersion`|  false    | `v0.52.2` | Hiero consenus node version to use |
| `mirrorNodePort`|  false    | `8080` | Port for Mirror Node |
>>>>>>> d5e345ca


## Outputs

The GitHub action outputs the following information:

- `accountId`: The account ID of the account created.
- `privateKey`: The private key of the account created.
- `publicKey`: The public key of the account created.

# Usage

```yaml
- name: Setup Hiero Solo
  uses: hiero-ledger/hiero-solo-action@v0.5
  id: solo
  
- name: Use Hiero Solo
  run: |
    echo "Account ID: ${{ steps.solo.outputs.accountId }}"
    echo "Private Key: ${{ steps.solo.outputs.privateKey }}"
    echo "Public Key: ${{ steps.solo.outputs.publicKey }}"
```
# Tributes

This action is based on the work of [Hiero Solo](https://github.com/hiero-ledger/solo).
Without the great help of [Timo](https://github.com/timo0), [Nathan](https://github.com/nathanklick), and [Lenin](https://github.com/leninmehedy) this action would not exist.<|MERGE_RESOLUTION|>--- conflicted
+++ resolved
@@ -17,15 +17,9 @@
 |----------------|-----------|---------|-------------------------------|
 | `installMirrorNode` |  false    | `false`   | If set to `true`, the action will install a mirror node in addition to the main node. The mirror node can be accessed at `localhost:8080`. |
 | `installRelay` |  false    | `false`   | If set to `true`, the action will install the JSON-RPC-Relay as part of the setup process. |
-<<<<<<< HEAD
-| `hederaVersion`|  false    | `v0.52.2` | Hedera network version to use (This is the version of the Hiero consensus node) |
-| `relayPort`|  false    | `7546` | Port for JSON-RPC-Relay |
+| `hieroVersion`|  false    | `v0.58.10` | Hiero consenus node version to use |
 | `mirrorNodePortRest`|  false    | `8080` | Port for Mirror Node REST API |
 | `mirrorNodePortGrpc`|  false    | `5600` | Port for Mirror Node gRPC |
-=======
-| `hieroVersion`|  false    | `v0.52.2` | Hiero consenus node version to use |
-| `mirrorNodePort`|  false    | `8080` | Port for Mirror Node |
->>>>>>> d5e345ca
 
 
 ## Outputs
