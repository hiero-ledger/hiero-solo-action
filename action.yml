name: 'Hedera Solo'
description: 'Run a Hedera Solo network'
inputs:
  installMirrorNode:
    description: 'Defines if a mirror node should be installed'
    required: true
    default: false
    type: boolean
<<<<<<< HEAD
  installRelay:
    description: 'Install JSON-RPC-Relay'
    required: false
    default: false
    type: boolean
=======
  mirrorNodePort : 
    description : 'Port for Mirror Node' 
    required: false  
    default : '8080'
>>>>>>> 6b3f42b3
outputs:
  accountId:
    description: "Hedera account id for a new account"
    value: ${{ steps.create-account.outputs.accountId }}
  publicKey:
    description: "Hedera public key for the new account"
    value: ${{ steps.create-account.outputs.publicKey }}
  privateKey:
    description: "Hedera private key for the new account"
    value: ${{ steps.create-account.outputs.privateKey }}
runs:
  using: "composite"
  steps:
    - name: print inputs
      shell: bash
      run: |
        echo "installMirrorNode: ${{ inputs.installMirrorNode }}"
        echo "is installMirrorNode: ${{ inputs.installMirrorNode == 'true' }}"

    - name: Setup Java
      uses: actions/setup-java@99b8673ff64fbf99d8d325f52d9a5bdedb8483e9 # v4.2.1
      with:
        distribution: temurin
        java-version: 21

    - name: Setup Node
      uses: actions/setup-node@1e60f620b9541d16bece96c5465dc8ee9832be0b # v4.0.3
      with:
        node-version: 22

    - name: Install WGet CLI
      shell: bash
      run: sudo apt-get update && sudo apt-get install -y wget

    - name: Install Python
      uses: actions/setup-python@v5
      with:
        python-version: '3.10'

    - name: Setup Kind
      uses: helm/kind-action@0025e74a8c7512023d06dc019c617aa3cf561fde # v1.10.0
      with:
        version: v0.21.0
        kubectl_version: v1.28.6
        cluster_name: solo-e2e
        wait: 120s

    - name: Install Solo
      shell: bash
      run: npm install -g @hashgraph/solo@0.28.1

    - name: Deploy Solo Test Network
      shell: bash
      run: |
        solo init -i node0 -t v0.51.5 -n solo-test --key-format pem --profile local
        solo cluster setup
        solo node keys --tls-keys --gossip-keys
        solo network deploy
        solo node setup
        solo node start
        kubectl port-forward svc/haproxy-node0-svc -n solo-test 50211:50211 &

    - name: Deploy MirrorNode
      if: ${{ inputs.installMirrorNode == 'true' }} # see https://github.com/actions/runner/issues/2238
      shell: bash
      run: |
        solo mirror-node deploy
        kubectl port-forward svc/fullstack-deployment-hedera-explorer -n solo-test ${{ inputs.mirrorNodePort }}:80 &

    - name: Setup and Deploy Relay
      shell: bash
      run: |
        chmod +x ${{ github.action_path }}/setup.sh
        ${{ github.action_path }}/setup.sh
      env:
        INPUT_INSTALLRELAY: ${{ inputs.installRelay }}

    - name: Create account
      id: create-account
      shell: bash
      env:
        GITHUB_ACTION_PATH: ${{ github.action_path }}
      run: |
        JSON=$(solo account create | python3 $GITHUB_ACTION_PATH/extractAccountAsJson.py)
        export HEDERA_ACCOUNT_ID=$(echo $JSON | jq -r '.accountId')
        export HEDERA_ACCOUNT_PUBLIC_KEY=$(echo $JSON | jq -r '.publicKey')
        export HEDERA_ACCOUNT_PRIVATE_KEY=$(kubectl get secret account-key-$HEDERA_ACCOUNT_ID -n solo-test -o jsonpath='{.data.privateKey}' | base64 -d | xargs)
        solo account update --account-id $HEDERA_ACCOUNT_ID --hbar-amount 10000000
        echo "accountId=$HEDERA_ACCOUNT_ID"
        echo "publicKey=$HEDERA_ACCOUNT_PUBLIC_KEY"
        echo "privateKey=$HEDERA_ACCOUNT_PRIVATE_KEY"
        echo "accountId=$HEDERA_ACCOUNT_ID" >> $GITHUB_OUTPUT
        echo "publicKey=$HEDERA_ACCOUNT_PUBLIC_KEY" >> $GITHUB_OUTPUT
        echo "privateKey=$HEDERA_ACCOUNT_PRIVATE_KEY" >> $GITHUB_OUTPUT

# Ref: https://haya14busa.github.io/github-action-brandings/
branding:
  icon: 'share-2'
  color: 'black'<|MERGE_RESOLUTION|>--- conflicted
+++ resolved
@@ -6,18 +6,15 @@
     required: true
     default: false
     type: boolean
-<<<<<<< HEAD
   installRelay:
     description: 'Install JSON-RPC-Relay'
     required: false
     default: false
     type: boolean
-=======
   mirrorNodePort : 
     description : 'Port for Mirror Node' 
     required: false  
     default : '8080'
->>>>>>> 6b3f42b3
 outputs:
   accountId:
     description: "Hedera account id for a new account"
