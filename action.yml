--- conflicted
+++ resolved
@@ -6,7 +6,6 @@
     required: true
     default: false
     type: boolean
-<<<<<<< HEAD
   hederaVersion:
     description: "Version of Hedera to use. Defaults to Mainnet version."
     required: false
@@ -15,17 +14,11 @@
     description: "Port for Mirror Node"
     required: false
     default: "8080"
-=======
   installRelay:
     description: 'Install JSON-RPC-Relay'
     required: false
     default: false
     type: boolean
-  mirrorNodePort : 
-    description : 'Port for Mirror Node' 
-    required: false  
-    default : '8080'
->>>>>>> 7e046036
 outputs:
   accountId:
     description: "Hedera account id for a new account"
