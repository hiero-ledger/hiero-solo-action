name: "Hiero Solo Action"
description: "Run a Hiero based network by using the solo tool"
inputs:
  installMirrorNode:
    description: "Defines if a mirror node should be installed"
    required: true
    default: false
    type: boolean
  hieroVersion:
    description: "Version of Hiero consensus node to be used"
    required: false
    default: "v0.58.10"
  mirrorNodeVersion:
    description: "Version of the mirror node to be used"
    required: false
    default: "v0.133.0"
  mirrorNodePortRest:
    description: "Port for Mirror Node REST API"
    required: false
    default: "5551"
  mirrorNodePortGrpc:
    description: "Port for Mirror Node gRPC"
    required: false
    default: "5600"
  mirrorNodePortWeb3Rest:
    description: "Port for Mirror Node WEB3 REST"
    required: false
    default: "8545"
  installRelay:
    description: "Install JSON-RPC-Relay"
    required: false
    default: false
    type: boolean
  relayPort:
    description: "Port for JSON-RPC-Relay"
    required: false
    default: "7546"
  grpcProxyPort:
    description: "Port for gRPC Proxy"
    required: false
    default: "9998"
  haproxyPort:
    description: "Port for HAProxy"
    required: false
    default: "50211"
  soloVersion:
    description: "Version of Solo CLI to install"
    required: false
    default: "0.41.0"
  javaRestApiPort:
    description: "Port for Java-based REST API"
    required: false
    default: "8084"
  hbarAmount:
    description: "Amount of HBAR to be assigned to the created accounts"
    required: false
    default: "10000000"
outputs:
  accountId:
    description: "Account ID of the generated ED25519 account (default for simplicity)"
    value: ${{ steps.create-ed25519.outputs.accountId }}
  publicKey:
    description: "Public key of the generated ED25519 account (default for simplicity)"
    value: ${{ steps.create-ed25519.outputs.publicKey }}
  privateKey:
    description: "Private key of the generated ED25519 account (default for simplicity)"
    value: ${{ steps.create-ed25519.outputs.privateKey }}
  deployment:
    description: "Name of the Solo deployment created by the action"
    value: "solo-deployment"
  ecdsaAccountId:
    description: "ECDSA account id of generated account"
    value: ${{ steps.create-ecdsa.outputs.accountId }}
  ecdsaPublicKey:
    description: "ECDSA public key of generated account"
    value: ${{ steps.create-ecdsa.outputs.publicKey }}
  ecdsaPrivateKey:
    description: "ECDSA private key of generated account"
    value: ${{ steps.create-ecdsa.outputs.privateKey }}
  ed25519AccountId:
    description: "ED25519 account id of generated account"
    value: ${{ steps.create-ed25519.outputs.accountId }}
  ed25519PublicKey:
    description: "ED25519 public key of generated account"
    value: ${{ steps.create-ed25519.outputs.publicKey }}
  ed25519PrivateKey:
    description: "ED25519 private key of generated account"
    value: ${{ steps.create-ed25519.outputs.privateKey }}
runs:
  using: "composite"
  steps:
    - name: Print inputs
      shell: bash
      run: |
        echo "installMirrorNode: ${{ inputs.installMirrorNode }}"
        echo "is installMirrorNode: ${{ inputs.installMirrorNode == 'true' }}"

    - name: Setup Java
      uses: actions/setup-java@99b8673ff64fbf99d8d325f52d9a5bdedb8483e9 # v4.2.1
      with:
        distribution: temurin
        java-version: 21

    - name: Setup Node
      uses: actions/setup-node@1e60f620b9541d16bece96c5465dc8ee9832be0b # v4.0.3
      with:
        node-version: 22

    - name: Install WGet CLI
      shell: bash
      run: sudo apt-get update && sudo apt-get install -y wget

    - name: Install Python
      uses: actions/setup-python@v5
      with:
        python-version: "3.10"

    - name: Setup Kind
      uses: helm/kind-action@a1b0e391336a6ee6713a0583f8c6240d70863de3 # v1.12.0
      with:
        install_only: true
        node_image: kindest/node:v1.31.4@sha256:2cb39f7295fe7eafee0842b1052a599a4fb0f8bcf3f83d96c7f4864c357c6c30
        version: v0.26.0
        kubectl_version: v1.31.4
        verbosity: 3
        wait: 120s

    - name: Cleanup Previous Runs
      shell: bash
      run: |
        rm -rf ~/.solo
        kind delete cluster --name solo-e2e || true

    - name: Install Solo
      shell: bash
<<<<<<< HEAD
      run: npm install -g @hashgraph/solo@0.42.0
=======
      run: npm install -g @hashgraph/solo@${{ inputs.soloVersion }}
>>>>>>> 40fba0d1

    - name: Deploy Solo Test Network
      shell: bash
      env:
        SOLO_CLUSTER_NAME: solo-e2e
        SOLO_NAMESPACE: solo
        SOLO_CLUSTER_SETUP_NAMESPACE: solo-cluster
        SOLO_DEPLOYMENT: solo-deployment
        HIERO_VERSION: ${{ inputs.hieroVersion }}
      run: |
        # Create a Kubernetes cluster using kind
        kind create cluster -n $SOLO_CLUSTER_NAME

        # Initialize the Solo CLI configuration
        solo init

        # Connect the Solo CLI to the kind cluster using a cluster reference name
        solo cluster-ref connect --cluster-ref kind-$SOLO_CLUSTER_NAME --context kind-$SOLO_CLUSTER_NAME

        # Create deployment
        solo deployment create -n $SOLO_NAMESPACE --deployment $SOLO_DEPLOYMENT

        # Add the kind cluster to the deployment with 1 consensus node
        solo deployment add-cluster --deployment $SOLO_DEPLOYMENT --cluster-ref kind-$SOLO_CLUSTER_NAME --num-consensus-nodes 1

        # Generate node keys
        solo node keys --gossip-keys --tls-keys -i node1 --deployment $SOLO_DEPLOYMENT

        # Setup the Solo cluster
        solo cluster-ref setup -s $SOLO_CLUSTER_NAME

        # Deploy network
        solo network deploy -i node1 --deployment $SOLO_DEPLOYMENT

        # Setup node
        solo node setup -i node1 --deployment $SOLO_DEPLOYMENT -t $HIERO_VERSION --quiet-mode

        # Start node
        solo node start -i node1 --deployment $SOLO_DEPLOYMENT

        # Debug: List services in the solo namespace
        echo "Listing services in namespace $SOLO_NAMESPACE:"
        kubectl get svc -n $SOLO_NAMESPACE

        # Port forward HAProxy (only if service exists)
        if kubectl get svc haproxy-node1-svc -n $SOLO_NAMESPACE >/dev/null 2>&1; then
          kubectl port-forward svc/haproxy-node1-svc -n $SOLO_NAMESPACE ${{ inputs.haproxyPort }}:50211 &
        else
          echo "HAProxy service haproxy-node1-svc not found, skipping port-forward"
        fi
        
        # Port forward gRPC proxy (only if service exists)
        if kubectl get svc envoy-proxy-node1-svc -n $SOLO_NAMESPACE >/dev/null 2>&1; then
          kubectl port-forward svc/envoy-proxy-node1-svc -n $SOLO_NAMESPACE ${{ inputs.grpcProxyPort }}:8080 &
        else
          echo "gRPC proxy service envoy-proxy-node1-svc not found, skipping port-forward"
        fi

    - name: Deploy MirrorNode
      if: ${{ inputs.installMirrorNode == 'true' }} # see https://github.com/actions/runner/issues/2238
      shell: bash
      env:
        SOLO_NAMESPACE: solo
        SOLO_DEPLOYMENT: solo-deployment
        MIRROR_NODE_VERSION: ${{ inputs.mirrorNodeVersion }}
      run: |
        solo mirror-node deploy --deployment $SOLO_DEPLOYMENT --mirror-node-version $MIRROR_NODE_VERSION --pinger
        # Debug: List services in the solo namespace
        echo "Listing services in namespace $SOLO_NAMESPACE:"
        kubectl get svc -n $SOLO_NAMESPACE
        # Port forward mirror node REST API (only if service exists)
        if kubectl get svc mirror-rest -n $SOLO_NAMESPACE >/dev/null 2>&1; then
          kubectl port-forward svc/mirror-rest -n $SOLO_NAMESPACE ${{ inputs.mirrorNodePortRest }}:80 &
        else
          echo "Mirror node service mirror-rest not found, skipping port-forward"
        fi
        # Port forward mirror node gRPC (only if service exists)
        if kubectl get svc mirror-grpc -n $SOLO_NAMESPACE >/dev/null 2>&1; then
          kubectl port-forward svc/mirror-grpc -n $SOLO_NAMESPACE ${{ inputs.mirrorNodePortGrpc }}:5600 &
        else
          echo "Mirror node service mirror-grpc not found, skipping port-forward"
        fi
        # Port forward mirror node web3 (only if service exists)
        if kubectl get svc mirror-web3 -n $SOLO_NAMESPACE >/dev/null 2>&1; then
          kubectl port-forward svc/mirror-web3 -n $SOLO_NAMESPACE ${{ inputs.mirrorNodePortWeb3Rest }}:80 &
        else
          echo "Mirror node service mirror-web3 not found, skipping port-forward"
        fi
        # Port forward Java REST API (only if service exists)
        if kubectl get svc mirror-restjava -n $SOLO_NAMESPACE >/dev/null 2>&1; then
          kubectl port-forward svc/mirror-restjava -n $SOLO_NAMESPACE ${{ inputs.javaRestApiPort }}:80 &
        else
          echo "Java REST API service mirror-restjava not found, skipping port-forward"
        fi

    - name: Deploy JSON-RPC-Relay
      if: ${{ inputs.installRelay == 'true' }}
      shell: bash
      env:
        SOLO_NAMESPACE: solo
        SOLO_DEPLOYMENT: solo-deployment
      run: |
        echo "Installing JSON-RPC-Relay..."
        solo relay deploy -i node1 --deployment $SOLO_DEPLOYMENT
        echo "JSON-RPC-Relay installed successfully"
        # Debug: List services in the solo namespace
        echo "Listing services in namespace $SOLO_NAMESPACE:"
        kubectl get svc -n $SOLO_NAMESPACE
        # Port forward JSON-RPC-Relay (only if service exists)
        if kubectl get svc relay-node1-hedera-json-rpc-relay -n $SOLO_NAMESPACE >/dev/null 2>&1; then
          kubectl port-forward svc/relay-node1-hedera-json-rpc-relay -n $SOLO_NAMESPACE ${{ inputs.relayPort }}:7546 &
        else
          echo "JSON-RPC-Relay service relay-node1-hedera-json-rpc-relay not found, Skipping port-forward"
        fi

    - name: Create ECDSA Account
      id: create-ecdsa
      shell: bash
      env:
        GITHUB_ACTION_PATH: ${{ github.action_path }}
        SOLO_NAMESPACE: solo
        SOLO_DEPLOYMENT: solo-deployment
        HBAR_AMOUNT: ${{ inputs.hbarAmount || 10000000 }}
      run: |
        echo "Creating ECDSA account..."
        solo account create --generate-ecdsa-key --deployment $SOLO_DEPLOYMENT > account_create_output_ecdsa.txt
        cat account_create_output_ecdsa.txt
        JSON=$(cat account_create_output_ecdsa.txt | python3 $GITHUB_ACTION_PATH/extractAccountAsJson.py) || {
          echo "Error: Python script extractAccountAsJson.py failed"
          exit 1
        }
        export ACCOUNT_ID=$(echo $JSON | jq -r '.accountId')
        export ACCOUNT_PUBLIC_KEY=$(echo $JSON | jq -r '.publicKey')
        export ACCOUNT_PRIVATE_KEY=$(kubectl get secret account-key-$ACCOUNT_ID -n $SOLO_NAMESPACE -o jsonpath='{.data.privateKey}' | base64 -d | xargs)
        solo account update --account-id "${ACCOUNT_ID}" --hbar-amount "${HBAR_AMOUNT}" --deployment "${SOLO_DEPLOYMENT}"
        echo "accountId=$ACCOUNT_ID"
        echo "publicKey=$ACCOUNT_PUBLIC_KEY"
        echo "privateKey=$ACCOUNT_PRIVATE_KEY"
        echo "accountId=$ACCOUNT_ID" >> $GITHUB_OUTPUT
        echo "publicKey=$ACCOUNT_PUBLIC_KEY" >> $GITHUB_OUTPUT
        echo "privateKey=$ACCOUNT_PRIVATE_KEY" >> $GITHUB_OUTPUT

    - name: Create ED25519 Account
      id: create-ed25519
      shell: bash
      env:
        GITHUB_ACTION_PATH: ${{ github.action_path }}
        SOLO_NAMESPACE: solo
        SOLO_DEPLOYMENT: solo-deployment
        HBAR_AMOUNT: ${{ inputs.hbarAmount || 10000000 }}
      run: |
        echo "Creating ED25519 account..."
        solo account create --deployment $SOLO_DEPLOYMENT > account_create_output_ed25519.txt
        cat account_create_output_ed25519.txt
        JSON=$(cat account_create_output_ed25519.txt | python3 $GITHUB_ACTION_PATH/extractAccountAsJson.py) || {
          echo "Error: Python script extractAccountAsJson.py failed"
          exit 1
        }
        export ACCOUNT_ID=$(echo $JSON | jq -r '.accountId')
        export ACCOUNT_PUBLIC_KEY=$(echo $JSON | jq -r '.publicKey')
        export ACCOUNT_PRIVATE_KEY=$(kubectl get secret account-key-$ACCOUNT_ID -n $SOLO_NAMESPACE -o jsonpath='{.data.privateKey}' | base64 -d | xargs)
        solo account update --account-id "${ACCOUNT_ID}" --hbar-amount "${HBAR_AMOUNT}" --deployment "${SOLO_DEPLOYMENT}"
        echo "accountId=$ACCOUNT_ID"
        echo "publicKey=$ACCOUNT_PUBLIC_KEY"
        echo "privateKey=$ACCOUNT_PRIVATE_KEY"
        echo "accountId=$ACCOUNT_ID" >> $GITHUB_OUTPUT
        echo "publicKey=$ACCOUNT_PUBLIC_KEY" >> $GITHUB_OUTPUT
        echo "privateKey=$ACCOUNT_PRIVATE_KEY" >> $GITHUB_OUTPUT

# Ref: https://haya14busa.github.io/github-action-brandings/
branding:
  icon: "share-2"
  color: "black"<|MERGE_RESOLUTION|>--- conflicted
+++ resolved
@@ -133,11 +133,7 @@
 
     - name: Install Solo
       shell: bash
-<<<<<<< HEAD
-      run: npm install -g @hashgraph/solo@0.42.0
-=======
       run: npm install -g @hashgraph/solo@${{ inputs.soloVersion }}
->>>>>>> 40fba0d1
 
     - name: Deploy Solo Test Network
       shell: bash
